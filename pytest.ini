[pytest]
testpaths = 
    panel/tests
    fasta/tests
    web/mutant_db/tests
    fq/tests
<<<<<<< HEAD
    chip/tests
=======
    gtf/tests
>>>>>>> 3f2fe4a8
python_files = test_*.py
python_classes = Test*
python_functions = test_*
addopts = -v --cov=. --cov-report=term-missing<|MERGE_RESOLUTION|>--- conflicted
+++ resolved
@@ -4,11 +4,8 @@
     fasta/tests
     web/mutant_db/tests
     fq/tests
-<<<<<<< HEAD
     chip/tests
-=======
     gtf/tests
->>>>>>> 3f2fe4a8
 python_files = test_*.py
 python_classes = Test*
 python_functions = test_*
